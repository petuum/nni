/**
 * Copyright (c) Microsoft Corporation
 * All rights reserved.
 *
 * MIT License
 *
 * Permission is hereby granted, free of charge, to any person obtaining a copy of this software and associated
 * documentation files (the "Software"), to deal in the Software without restriction, including without limitation
 * the rights to use, copy, modify, merge, publish, distribute, sublicense, and/or sell copies of the Software, and
 * to permit persons to whom the Software is furnished to do so, subject to the following conditions:
 * The above copyright notice and this permission notice shall be included in all copies or substantial portions of the Software.
 *
 * THE SOFTWARE IS PROVIDED *AS IS*, WITHOUT WARRANTY OF ANY KIND, EXPRESS OR IMPLIED, INCLUDING
 * BUT NOT LIMITED TO THE WARRANTIES OF MERCHANTABILITY, FITNESS FOR A PARTICULAR PURPOSE AND
 * NONINFRINGEMENT. IN NO EVENT SHALL THE AUTHORS OR COPYRIGHT HOLDERS BE LIABLE FOR ANY CLAIM,
 * DAMAGES OR OTHER LIABILITY, WHETHER IN AN ACTION OF CONTRACT, TORT OR OTHERWISE, ARISING FROM,
 * OUT OF OR IN CONNECTION WITH THE SOFTWARE OR THE USE OR OTHER DEALINGS IN THE SOFTWARE.
 */

import * as fs from 'fs';
import * as path from 'path';
import { Deferred } from 'ts-deferred';
import { getExperimentId } from '../../common/experimentStartupInfo';
import { getLogger } from '../../common/log';
<<<<<<< HEAD
import { unixPathJoin } from '../../common/utils'
=======
import { unixPathJoin } from '../../common/utils';
>>>>>>> a373dbcb

/**
 * HDFS client utility, including copy file/directory
 */
export namespace HDFSClientUtility {
    /**
     * Get NNI experiment root directory
     * @param hdfsUserName HDFS user name
     */
    function hdfsExpRootDir(hdfsUserName: string): string {
<<<<<<< HEAD
=======
        // tslint:disable-next-line:prefer-template
>>>>>>> a373dbcb
        return '/' + unixPathJoin(hdfsUserName, 'nni', 'experiments', getExperimentId());
    }

    /**
     * Get NNI experiment code directory
     * @param hdfsUserName HDFS user name
     */
    export function getHdfsExpCodeDir(hdfsUserName: string): string {
        return unixPathJoin(hdfsExpRootDir(hdfsUserName), 'codeDir');
    }

    /**
     * Get NNI trial working directory
     * @param hdfsUserName HDFS user name
     * @param trialId NNI trial ID
     */
    export function getHdfsTrialWorkDir(hdfsUserName: string, trialId: string): string {
<<<<<<< HEAD
        let root = hdfsExpRootDir(hdfsUserName)
        console.log(root)
=======
        const root: string = hdfsExpRootDir(hdfsUserName);

>>>>>>> a373dbcb
        return unixPathJoin(root, 'trials', trialId);
    }

    /**
     * Copy a local file to hdfs directory
     *
     * @param localFilePath local file path(source)
     * @param hdfsFilePath hdfs file path(target)
     * @param hdfsClient hdfs client
     */
    // tslint:disable: no-unsafe-any non-literal-fs-path no-any
    export async function copyFileToHdfs(localFilePath : string, hdfsFilePath : string, hdfsClient : any) : Promise<void> {
        const deferred: Deferred<void> = new Deferred<void>();
        // tslint:disable-next-line:non-literal-fs-path
        fs.exists(localFilePath, (exists : boolean) => {
            // Detect if local file exist
            if (exists) {
                const localFileStream: fs.ReadStream = fs.createReadStream(localFilePath);
                const hdfsFileStream: any = hdfsClient.createWriteStream(hdfsFilePath);
                localFileStream.pipe(hdfsFileStream);
                hdfsFileStream.on('finish', () => {
                    deferred.resolve();
                });
                hdfsFileStream.on('error', (err : any) => {
                    getLogger()
                      .error(`HDFSCientUtility:copyFileToHdfs, copy file failed, err is ${err.message}`);
                    deferred.reject(err);
                });
            } else {
                getLogger()
                  .error(`HDFSCientUtility:copyFileToHdfs, ${localFilePath} doesn't exist locally`);
                deferred.reject('file not exist!');
            }
        });

        return deferred.promise;
    }

    /**
     * Recursively copy local directory to hdfs directory
     *
     * @param localDirectory local directory
     * @param hdfsDirectory HDFS directory
     * @param hdfsClient   HDFS client
     */
    export async function copyDirectoryToHdfs(localDirectory : string, hdfsDirectory : string, hdfsClient : any) : Promise<void> {
        const deferred: Deferred<void> = new Deferred<void>();
        // TODO: fs.readdirSync doesn't support ~($HOME)
        const fileNameArray: string[] = fs.readdirSync(localDirectory);

        for (const fileName of fileNameArray) {
            const fullFilePath: string = path.join(localDirectory, fileName);
            try {
                // tslint:disable-next-line:non-literal-fs-path
                if (fs.lstatSync(fullFilePath)
                    .isFile()) {
                    await copyFileToHdfs(fullFilePath, path.join(hdfsDirectory, fileName), hdfsClient);
                } else {
                    // If filePath is a directory, recuisively copy it to remote directory
                    await copyDirectoryToHdfs(fullFilePath, path.join(hdfsDirectory, fileName), hdfsClient);
                }
            } catch (error) {
                deferred.reject(error);
            }
        }
        // All files/directories are copied successfully, resolve
        deferred.resolve();

        return deferred.promise;
    }

    /**
     * Read content from HDFS file
     *
     * @param hdfsPath HDFS file path
     * @param hdfsClient HDFS client
     */
    export async function readFileFromHDFS(hdfsPath : string, hdfsClient : any) : Promise<Buffer> {
        const deferred: Deferred<Buffer> = new Deferred<Buffer>();
        let buffer : Buffer = Buffer.alloc(0);

        const exist : boolean = await pathExists(hdfsPath, hdfsClient);
        if (!exist) {
            deferred.reject(`${hdfsPath} doesn't exists`);
        }

        const remoteFileStream: any = hdfsClient.createReadStream(hdfsPath);
        remoteFileStream.on('error', (err : any) => {
            // Reject with the error
            deferred.reject(err);
        });

        remoteFileStream.on('data', (chunk : any) => {
            // Concat the data chunk to buffer
            buffer = Buffer.concat([buffer, chunk]);
        });

        remoteFileStream.on('finish', () => {
            // Upload is done, resolve
            deferred.resolve(buffer);
        });

        return deferred.promise;
    }

    /**
     * Check if an HDFS path already exists
     *
     * @param hdfsPath target path need to check in HDFS
     * @param hdfsClient HDFS client
     */
    export async function pathExists(hdfsPath : string, hdfsClient : any) : Promise<boolean> {
        const deferred : Deferred<boolean> = new Deferred<boolean>();
        hdfsClient.exists(hdfsPath, (exist : boolean) => {
             deferred.resolve(exist);
        });

        let timeoutId : NodeJS.Timer;

        const delayTimeout : Promise<boolean> = new Promise<boolean>((resolve : Function, reject : Function) : void => {
            // Set timeout and reject the promise once reach timeout (5 seconds)
            timeoutId = setTimeout(() => { reject(`Check HDFS path ${hdfsPath} exists timeout`); }, 5000);
        });

        return Promise.race([deferred.promise, delayTimeout])
          .finally(() => { clearTimeout(timeoutId); });
    }

    /**
     * Mkdir in HDFS, use default permission 755
     *
     * @param hdfsPath the path in HDFS. It could be either file or directory
     * @param hdfsClient HDFS client
     */
    export function mkdir(hdfsPath : string, hdfsClient : any) : Promise<boolean> {
        const deferred : Deferred<boolean> = new Deferred<boolean>();

        hdfsClient.mkdir(hdfsPath, (err : any) => {
            if (!err) {
                deferred.resolve(true);
            } else {
                deferred.reject(err.message);
            }
        });

        return deferred.promise;
    }

    /**
     * Read directory contents
     *
     * @param hdfsPath the path in HDFS. It could be either file or directory
     * @param hdfsClient HDFS client
     */
    export async function readdir(hdfsPath : string, hdfsClient : any) : Promise<string[]> {
        const deferred : Deferred<string[]> = new Deferred<string[]>();
        const exist : boolean = await pathExists(hdfsPath, hdfsClient);
        if (!exist) {
            deferred.reject(`${hdfsPath} doesn't exists`);
        }

        hdfsClient.readdir(hdfsPath, (err : any, files : any[]) => {
            if (err) {
                deferred.reject(err);
            }

            deferred.resolve(files);
        });

        return deferred.promise;
    }

    /**
     * Delete HDFS path
     * @param hdfsPath the path in HDFS. It could be either file or directory
     * @param hdfsClient HDFS client
     * @param recursive Mark if need to delete recursively
     */
    export function deletePath(hdfsPath : string, hdfsClient : any, recursive : boolean = true) : Promise<boolean> {
        const deferred : Deferred<boolean> = new Deferred<boolean>();
        hdfsClient.unlink(hdfsPath, recursive, (err : any) => {
            if (!err) {
                deferred.resolve(true);
            } else {
                deferred.reject(err.message);
            }
        });

        return deferred.promise;
    }
    // tslint:enable: no-unsafe-any non-literal-fs-path no-any
}<|MERGE_RESOLUTION|>--- conflicted
+++ resolved
@@ -22,11 +22,7 @@
 import { Deferred } from 'ts-deferred';
 import { getExperimentId } from '../../common/experimentStartupInfo';
 import { getLogger } from '../../common/log';
-<<<<<<< HEAD
-import { unixPathJoin } from '../../common/utils'
-=======
 import { unixPathJoin } from '../../common/utils';
->>>>>>> a373dbcb
 
 /**
  * HDFS client utility, including copy file/directory
@@ -37,10 +33,7 @@
      * @param hdfsUserName HDFS user name
      */
     function hdfsExpRootDir(hdfsUserName: string): string {
-<<<<<<< HEAD
-=======
         // tslint:disable-next-line:prefer-template
->>>>>>> a373dbcb
         return '/' + unixPathJoin(hdfsUserName, 'nni', 'experiments', getExperimentId());
     }
 
@@ -58,13 +51,8 @@
      * @param trialId NNI trial ID
      */
     export function getHdfsTrialWorkDir(hdfsUserName: string, trialId: string): string {
-<<<<<<< HEAD
-        let root = hdfsExpRootDir(hdfsUserName)
-        console.log(root)
-=======
         const root: string = hdfsExpRootDir(hdfsUserName);
 
->>>>>>> a373dbcb
         return unixPathJoin(root, 'trials', trialId);
     }
 
